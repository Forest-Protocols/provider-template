--- conflicted
+++ resolved
@@ -1,23 +1,14 @@
 import {
   addressSchema,
-<<<<<<< HEAD
-=======
-  Agreement,
->>>>>>> 033eab7a
   PipeMethod,
   PipeResponseCode,
   validateBodyOrParams,
 } from "@forest-protocols/sdk";
 import { AbstractProvider } from "@/abstract/AbstractProvider";
-<<<<<<< HEAD
-import { OfferDetails, Resource, ResourceDetails } from "@/types";
+import { DbOffer, Resource, ResourceDetails } from "@/types";
 import { DB } from "@/database/Database";
 import { PipeErrorNotFound } from "@/errors/pipe/PipeErrorNotFound";
 
-=======
-import { Resource, ResourceDetails } from "@/types";
-import { z } from "zod";
->>>>>>> 033eab7a
 import { Address } from "viem";
 import { z } from "zod";
 import { validateBody } from "@/helpers";
@@ -45,7 +36,7 @@
    */
   abstract checkCallLimit(
     resource: Resource,
-    offer: OfferDetails,
+    offer: DbOffer,
   ): Promise<boolean>;
 
   /**
@@ -86,12 +77,7 @@
      path: /languages,
      */
 
-<<<<<<< HEAD
     this.pipe.route(PipeMethod.GET, "/languages", async (req) => {
-=======
-    /** Calls "doSomething" method. */
-    this.route(PipeMethod.GET, "/do-something", async (req) => {
->>>>>>> 033eab7a
       /**
        * Validates the params/body of the request. If they are not valid
        * request will reply back to the user with a validation error message
@@ -102,16 +88,12 @@
        * Retrieve the resource from the database.
        *
        * IMPORTANT NOTE:
-       * We need to authorize the user (to be sure that he is the actual owner
-       * of the resource) before processing the request. To do this, we can
-       * use `this.getResource`. This method tries to find the resource data
-       * in the database based on the requester and throws proper errors if it cannot.
-       * If the requester is not the owner of the resource, it won't be found.
-       *
-       * So even you don't need to use resource data, you need to call `this.getResource`
-       * to be sure that user is actual owner of the resource.
+       * Inside your route handlers, you always need to use `req.requester` when
+       * you retrieve resource from the database. With that approach you can be
+       * sure that the requester is the owner of the resource (because otherwise the resource
+       * won't be found). Basically the authorization stuff. If you want to add more logic
+       * for the authorization (like call limiting etc.) you can do as well next to retrieving resource process.
        */
-<<<<<<< HEAD
 
       const body = validateBodyOrParams(
         req.body,
@@ -135,7 +117,7 @@
         body.pc as Address,
       );
 
-      await this.checkCallLimit(resource as Resource, offer as OfferDetails);
+      await this.checkCallLimit(resource as Resource, offer as DbOffer);
 
       // If resource is not found or not active, throws a not found error.
       // "Active" means; is the agreement still active on-chain?
@@ -161,8 +143,8 @@
      * }
      */
 
-    this.pipe.route(PipeMethod.POST, "/translate", async (req) => {
-      console.log(req)
+    this.route(PipeMethod.POST, "/translate", async (req) => {
+      console.log(req);
       const bodySchema = z.object({
         id: z.number(),
         text: z.string(),
@@ -208,7 +190,7 @@
      * text (required) : string -> The text that is going to be detected
      * }
      */
-    this.pipe.route(PipeMethod.POST, "/detect", async (req) => {
+    this.route(PipeMethod.POST, "/detect", async (req) => {
       const bodySchema = z.object({
         id: z.number(),
         text: z.string(),
@@ -226,16 +208,6 @@
       }
 
       const result = await this.detect(body.text);
-=======
-      const { agreement, resource } = await this.getResource(
-        body.id,
-        body.pc as Address,
-        req.requester
-      );
-
-      // Call the actual method and store the results of it.
-      const result = await this.doSomething(agreement, resource, body.argument);
->>>>>>> 033eab7a
 
       // Return the response with the results.
       return {
