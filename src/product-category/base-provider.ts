--- conflicted
+++ resolved
@@ -5,7 +5,7 @@
   validateBodyOrParams,
 } from "@forest-protocols/sdk";
 import { AbstractProvider } from "@/abstract/AbstractProvider";
-import { DbOffer, Resource, ResourceDetails } from "@/types";
+import { DetailedOffer, Resource, ResourceDetails } from "@/types";
 import { DB } from "@/database/Database";
 import { PipeErrorNotFound } from "@/errors/pipe/PipeErrorNotFound";
 
@@ -30,24 +30,14 @@
 
 export abstract class BaseMachineTranslationProvider extends AbstractProvider<MachineTranslationDetails> {
   /**
-<<<<<<< HEAD
    * Checks if the resource still has limit to call query API.
    * @param resource Resource record of the agreement.
    * @param offer The offer details that the resource is in use.
-=======
-   * An example function that represents product specific action. This
-   * function has to be implemented by all of the Providers that wants
-   * to provide this product.
-   *
-   * The definition is up to Product Category Owner. So if some of the
-   * arguments are not needed, they can be deleted. Like `agreement` or
-   * `resource` can be deleted if they are unnecessary for the implementation.
-   * @param agreement On-chain agreement data.
-   * @param resource Resource information stored in the database.
-   * @param additionalArgument Extra argument that related to the functionality (if needed).
->>>>>>> 67509b74
    */
-  abstract checkCallLimit(resource: Resource, offer: DbOffer): Promise<boolean>;
+  abstract checkCallLimit(
+    resource: Resource,
+    offer: DetailedOffer,
+  ): Promise<boolean>;
 
   /**
    * Returns the list of languages supported by the provider.
@@ -116,18 +106,11 @@
         }),
       );
 
-      const resource = await DB.getResource(
+      const { resource, agreement } = await this.getResource(
         body.id,
+        body.pc as Address,
         req.requester,
-        body.pc as Address,
-      );
-
-      const offer = await DB.getOffer(
-        resource?.offer.id as number,
-        body.pc as Address,
-      );
-
-      await this.checkCallLimit(resource as Resource, offer as DbOffer);
+      );
 
       // If resource is not found or not active, throws a not found error.
       // "Active" means; is the agreement still active on-chain?
