--- conflicted
+++ resolved
@@ -10,7 +10,7 @@
  * @responsible Provider
  */
 export class MachineTranslationProvider extends BaseMachineTranslationProvider {
-  async checkCallLimit(resource: Resource, offer: DbOffer): Promise<any> {
+  async checkCallLimit(resource: Resource, offer: DetailedOffer): Promise<any> {
     /**
      * TODO: Implement how the resource will be created.
      */
@@ -21,13 +21,8 @@
 
   async create(
     agreement: Agreement,
-<<<<<<< HEAD
-    offer: DbOffer,
+    offer: DetailedOffer,
   ): Promise<MachineTranslationDetails> {
-=======
-    offer: DetailedOffer
-  ): Promise<ExampleProductDetails> {
->>>>>>> 67509b74
     /**
      * TODO: Implement how the resource will be created.
      */
@@ -44,14 +39,9 @@
 
   async getDetails(
     agreement: Agreement,
-<<<<<<< HEAD
+    offer: DetailedOffer,
     resource: Resource,
   ): Promise<MachineTranslationDetails> {
-=======
-    offer: DetailedOffer,
-    resource: Resource
-  ): Promise<ExampleProductDetails> {
->>>>>>> 67509b74
     /**
      * TODO: Implement how the details retrieved from the resource source.
      */
@@ -65,14 +55,9 @@
 
   async delete(
     agreement: Agreement,
-<<<<<<< HEAD
+    offer: DetailedOffer,
     resource: Resource,
-  ): Promise<MachineTranslationDetails> {
-=======
-    offer: DetailedOffer,
-    resource: Resource
   ): Promise<void> {
->>>>>>> 67509b74
     /**
      * TODO: Implement how the resource will be deleted.
      */
@@ -107,4 +92,4 @@
      */
     throw new Error("Method not implemented.");
   }
-}
+}