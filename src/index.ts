--- conflicted
+++ resolved
@@ -12,10 +12,7 @@
 import { rpcClient } from "./clients";
 import { AbstractProvider } from "./abstract/AbstractProvider";
 import * as ansis from "ansis";
-<<<<<<< HEAD
-=======
 import { MainProviderImplementation } from "./protocol/provider";
->>>>>>> 18fd66be
 import {
   adjectives,
   animals,
@@ -25,13 +22,9 @@
 import { join } from "path";
 import { readdirSync, readFileSync, statSync } from "fs";
 import { tryParseJSON } from "./utils";
-<<<<<<< HEAD
-import { MachineTranslationProvider } from "./product-category/provider";
-=======
 import { DetailedOffer } from "./types";
 import express from "express";
 import { config } from "./config";
->>>>>>> 18fd66be
 
 async function sleep(ms: number) {
   return await new Promise((res) => setTimeout(res, ms));
