--- conflicted
+++ resolved
@@ -36,7 +36,7 @@
  * @responsible Admin
  */
 export abstract class AbstractProvider<
-  T extends ResourceDetails = ResourceDetails,
+  T extends ResourceDetails = ResourceDetails
 > {
   registry!: Registry;
 
@@ -89,7 +89,7 @@
     await DB.upsertProvider(
       this.actorInfo.id,
       this.actorInfo.detailsLink,
-      this.actorInfo.ownerAddr,
+      this.actorInfo.ownerAddr
     );
 
     // TODO: Validate details schema
@@ -132,22 +132,16 @@
       pipes[this.actorInfo.operatorAddr] = new XMTPv3Pipe(
         providerConfig.operatorWalletPrivateKey
       );
-<<<<<<< HEAD
-      // Disable console.info to get rid out of "XMTP dev" warning
-      const consoleInfo = console.info;
-      console.info = () => { };
-=======
->>>>>>> 2df6d629
 
       // Use dev env only for local and sepolia chains
       await pipes[this.actorInfo.operatorAddr].init(
-        config.CHAIN === "optimism" ? "production" : "dev",
+        config.CHAIN === "optimism" ? "production" : "dev"
       );
 
       this.logger.info(
         `Initialized Pipe for operator ${yellow.bold(
-          this.actorInfo.operatorAddr,
-        )}`,
+          this.actorInfo.operatorAddr
+        )}`
       );
 
       // Setup operator specific endpoints
@@ -300,7 +294,7 @@
   protected route(
     method: PipeMethod,
     path: `/${string}`,
-    handler: ProviderPipeRouteHandler,
+    handler: ProviderPipeRouteHandler
   ) {
     providerPipeRoute(this, method, path, handler);
   }
@@ -311,7 +305,7 @@
   protected operatorRoute(
     method: PipeMethod,
     path: `/${string}`,
-    handler: PipeRouteHandler,
+    handler: PipeRouteHandler
   ) {
     pipeOperatorRoute(this.actorInfo.operatorAddr, method, path, handler);
   }
@@ -332,7 +326,7 @@
   abstract getDetails(
     agreement: Agreement,
     offer: DetailedOffer,
-    resource: Resource,
+    resource: Resource
   ): Promise<T>;
 
   /**
@@ -344,6 +338,6 @@
   abstract delete(
     agreement: Agreement,
     offer: DetailedOffer,
-    resource: Resource,
+    resource: Resource
   ): Promise<void>;
 }