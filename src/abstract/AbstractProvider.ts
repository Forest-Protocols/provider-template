import { rpcClient } from "@/clients";
import { config } from "@/config";
import { DB } from "@/database/Database";
import { PipeErrorNotFound } from "@/errors/pipe/PipeErrorNotFound";
import { logger } from "@/logger";
import { pipeOperatorRoute, pipes, providerPipeRoute } from "@/pipe";
import {
  DetailedOffer,
  ProviderPipeRouteHandler,
  Resource,
  ResourceDetails,
} from "@/types";
import { tryParseJSON } from "@/utils";
import {
  addressSchema,
  PipeRouteHandler,
  Provider,
  ProviderDetails,
  validateBodyOrParams,
} from "@forest-protocols/sdk";
import {
  Agreement,
  PipeMethod,
  PipeResponseCode,
  Protocol,
  Registry,
  XMTPPipe,
} from "@forest-protocols/sdk";
import { yellow } from "ansis";
import { readFileSync, statSync } from "fs";
import { join } from "path";
import { Account, Address } from "viem";
import { privateKeyToAccount } from "viem/accounts";
import { z } from "zod";

/**
 * Abstract Provider that Protocol Owners has to extend from.
 * @responsible Admin
 */
export abstract class AbstractProvider<
  T extends ResourceDetails = ResourceDetails,
> {
  registry!: Registry;

  protocols: { [address: string]: Protocol } = {};

  account!: Account;

  actorInfo!: Provider;

  details!: ProviderDetails;

  logger = logger.child({ context: this.constructor.name });

  /**
   * Initializes the Provider.
   */
  async init(providerTag: string): Promise<void> {
    const providerConfig = config.providers[providerTag];

    if (!providerConfig) {
      this.logger.error(
<<<<<<< HEAD
        `Provider config not found for provider tag "${providerTag}". Please check your data/providers.json file`,
=======
        `Provider config not found for Provider tag "${providerTag}". Please check your data/providers.json file or environment variables`
>>>>>>> 18fd66be
      );
      process.exit(1);
    }

    // Setup Provider account
    this.account = privateKeyToAccount(
      providerConfig.providerWalletPrivateKey as Address,
    );

    // Initialize clients
    this.registry = Registry.createWithClient(rpcClient, this.account);

    this.logger.info("Checking in Network Actor registration");
    const provider = await this.registry.getActor(this.account.address);
    if (!provider) {
      this.logger.error(
<<<<<<< HEAD
        red(
          `Provider address "${this.account.address}" is not registered in the Protocol. Please register it and try again.`,
        ),
=======
        `Provider "${this.account.address}" is not registered in the Network. Please register it and try again.`
>>>>>>> 18fd66be
      );
      process.exit(1);
    }
    this.actorInfo = provider;

    await DB.upsertProvider(
      this.actorInfo.id,
      this.actorInfo.detailsLink,
      this.actorInfo.ownerAddr,
    );

    // TODO: Validate details schema
    const [provDetailFile] = await DB.getDetailFiles([provider.detailsLink]);

    // `DB.upsertProvider` already checked the existence of the details file
    this.details = tryParseJSON(provDetailFile.content);

<<<<<<< HEAD
    const pcAddresses = await this.registry.getRegisteredPCsOfProvider(
      provider.id,
    );

    for (const pcAddress of pcAddresses) {
      this.pcClients[pcAddress.toLowerCase()] =
        ProductCategory.createWithClient(
          rpcClient,
          pcAddress as Address,
          this.account,
        );
=======
    const ptAddresses = await this.registry.getRegisteredPTsOfProvider(
      provider.id
    );

    for (const ptAddress of ptAddresses) {
      this.protocols[ptAddress.toLowerCase()] = Protocol.createWithClient(
        rpcClient,
        ptAddress as Address,
        this.account
      );
>>>>>>> 18fd66be
    }

    // Initialize pipe for this operator address if it is not instantiated yet.
    if (!pipes[this.actorInfo.operatorAddr]) {
      pipes[this.actorInfo.operatorAddr] = new XMTPPipe(
        providerConfig.operatorWalletPrivateKey,
      );
      // Disable console.info to get rid out of "XMTP dev" warning
      const consoleInfo = console.info;
      console.info = () => { };

      // Use dev env only for local and sepolia chains
      await pipes[this.actorInfo.operatorAddr].init(
        config.CHAIN === "optimism" ? "production" : "dev",
      );

      // Revert back console.info
      console.info = consoleInfo;

      this.logger.info(
        `Initialized Pipe for operator ${yellow.bold(
          this.actorInfo.operatorAddr,
        )}`,
      );

      // Setup operator specific endpoints

      this.operatorRoute(PipeMethod.GET, "/spec", async (req) => {
        try {
          const possibleSpecFiles = [
            "spec.yaml",
            "spec.json",
            "oas.json",
            "oas.yaml",
          ];
          for (const specFile of possibleSpecFiles) {
            const path = join(process.cwd(), "data", specFile);
            const stat = statSync(path, { throwIfNoEntry: false });

            if (stat && stat.isFile()) {
              const content = readFileSync(path, {
                encoding: "utf-8",
              }).toString();
              return {
                code: PipeResponseCode.OK,
                body: content,
              };
            }
          }
        } catch (err: any) {
          this.logger.error(`Couldn't load OpenAPI spec file: ${err.message}`);
          return {
            code: PipeResponseCode.OK,
            body: "",
          };
        }

        throw new PipeErrorNotFound(`OpenAPI spec file`);
      });

      /**
       * Retrieves detail file(s)
       */
      this.operatorRoute(PipeMethod.GET, "/details", async (req) => {
        const body = validateBodyOrParams(req.body, z.array(z.string()).min(1));
        const files = await DB.getDetailFiles(body);

        if (files.length == 0) {
          throw new PipeErrorNotFound("Detail files");
        }

        return {
          code: PipeResponseCode.OK,
          body: files.map((file) => file.content),
        };
      });

      /**
       * Retrieve details (e.g credentials) of resource(s).
       */
      this.operatorRoute(PipeMethod.GET, "/resources", async (req) => {
        const params = validateBodyOrParams(
          req.body || req.params,
          z.object({
            /** ID of the resource. */
            id: z.number().optional(),

<<<<<<< HEAD
            /** Product category address that the resource created in. */
            pc: addressSchema.optional(), // A pre-defined Zod schema for smart contract addresses.
          }),
=======
            /** Protocol address that the resource created in. */
            pt: addressSchema.optional(), // A pre-defined Zod schema for smart contract addresses.
            pc: addressSchema.optional(), // Alternative name for `pt` parameter
          })
>>>>>>> 18fd66be
        );

        // If `pc` alias is given, use it.
        if (params.pc) {
          params.pt = params.pc;
        }

        // If not both of them are given, send all resources of the requester
        if (params.id === undefined || params.pt === undefined) {
          return {
            code: PipeResponseCode.OK,
            body: await DB.getAllResourcesOfUser(req.requester as Address),
          };
        }

        // NOTE:
        // Since XMTP has its own authentication layer, we don't need to worry about
        // if this request really sent by the owner of the resource. So if the sender is
        // different from owner of the resource, basically the resource won't be found because
        // we are looking to the database with agreement id + requester address + protocol address.
        const resource = await DB.getResource(
          params.id,
          req.requester,
<<<<<<< HEAD
          params.pc as Address,
=======
          params.pt as Address
>>>>>>> 18fd66be
        );

        if (!resource) {
          throw new PipeErrorNotFound(`Resource ${params.id}`);
        }

        // Filter fields that starts with underscore.
        const details: any = {};
        for (const [name, value] of Object.entries(resource.details)) {
          if (name.startsWith("_")) {
            continue;
          }

          details[name] = value;
        }

        resource.details = details; // Use filtered details

        return {
          code: PipeResponseCode.OK,
          body: resource,
        };
      });
    }
  }

  /**
   * Gets the Protocol instance from the registered Protocols list.
   */
  getProtocol(ptAddress: Address) {
    return this.protocols[ptAddress.toLowerCase()];
  }

  /**
   * Gets a resource that stored in the database and the corresponding agreement from blockchain
   * @param id ID of the resource/agreement
   * @param ptAddress Protocol address
   * @param requester Requester of this resource
   */
  protected async getResource(
    id: number,
<<<<<<< HEAD
    pcAddress: Address,
    requester: string,
=======
    ptAddress: Address,
    requester: string
>>>>>>> 18fd66be
  ) {
    const resource = await DB.getResource(id, requester, ptAddress);

    if (
      !resource || // Resource does not exist
      !resource.isActive || // Agreement of the resource is closed
      resource.providerId != this.actorInfo.id // Resource doesn't belong to this provider
    ) {
      throw new PipeErrorNotFound("Resource");
    }

    const protocol = this.getProtocol(ptAddress); // Protocol instance.
    const agreement = await protocol.getAgreement(resource.id); // Retrieve the agreement details from chain

    return {
      resource,
      agreement,
      protocol,
    };
  }

  /**
   * Setups a route handler function in the operator Pipe for this provider.
   * Note: Requests that made to this route has to include either `body.providerId` or `params.providerId` field that points to the provider's ID.
   */
  protected route(
    method: PipeMethod,
    path: `/${string}`,
    handler: ProviderPipeRouteHandler,
  ) {
    providerPipeRoute(this, method, path, handler);
  }

  /**
   * Setups a route handler for the provider's operator.
   */
  protected operatorRoute(
    method: PipeMethod,
    path: `/${string}`,
    handler: PipeRouteHandler,
  ) {
    pipeOperatorRoute(this.actorInfo.operatorAddr, method, path, handler);
  }

  /**
   * Creates the actual resource based. Called based on the blockchain agreement creation event.
   * @param agreement On-chain Agreement data
   * @param offer On-chain Offer data and details (if exists)
   */
  abstract create(agreement: Agreement, offer: DetailedOffer): Promise<T>;

  /**
   * Fetches/retrieves the details about the resource from the resource itself
   * @param agreement On-chain Agreement data
   * @param offer On-chain Offer data and details (if exists)
   * @param resource Current details stored in the database
   */
  abstract getDetails(
    agreement: Agreement,
    offer: DetailedOffer,
    resource: Resource,
  ): Promise<T>;

  /**
   * Deletes the actual resource based. Called based on the blockchain agreement closing event.
   * @param agreement On-chain Agreement data
   * @param offer On-chain Offer data and details (if exists)
   * @param resource Current details stored in the database
   */
  abstract delete(
    agreement: Agreement,
    offer: DetailedOffer,
    resource: Resource,
  ): Promise<void>;
}<|MERGE_RESOLUTION|>--- conflicted
+++ resolved
@@ -60,11 +60,7 @@
 
     if (!providerConfig) {
       this.logger.error(
-<<<<<<< HEAD
-        `Provider config not found for provider tag "${providerTag}". Please check your data/providers.json file`,
-=======
         `Provider config not found for Provider tag "${providerTag}". Please check your data/providers.json file or environment variables`
->>>>>>> 18fd66be
       );
       process.exit(1);
     }
@@ -81,13 +77,7 @@
     const provider = await this.registry.getActor(this.account.address);
     if (!provider) {
       this.logger.error(
-<<<<<<< HEAD
-        red(
-          `Provider address "${this.account.address}" is not registered in the Protocol. Please register it and try again.`,
-        ),
-=======
         `Provider "${this.account.address}" is not registered in the Network. Please register it and try again.`
->>>>>>> 18fd66be
       );
       process.exit(1);
     }
@@ -105,19 +95,6 @@
     // `DB.upsertProvider` already checked the existence of the details file
     this.details = tryParseJSON(provDetailFile.content);
 
-<<<<<<< HEAD
-    const pcAddresses = await this.registry.getRegisteredPCsOfProvider(
-      provider.id,
-    );
-
-    for (const pcAddress of pcAddresses) {
-      this.pcClients[pcAddress.toLowerCase()] =
-        ProductCategory.createWithClient(
-          rpcClient,
-          pcAddress as Address,
-          this.account,
-        );
-=======
     const ptAddresses = await this.registry.getRegisteredPTsOfProvider(
       provider.id
     );
@@ -128,7 +105,6 @@
         ptAddress as Address,
         this.account
       );
->>>>>>> 18fd66be
     }
 
     // Initialize pipe for this operator address if it is not instantiated yet.
@@ -216,16 +192,10 @@
             /** ID of the resource. */
             id: z.number().optional(),
 
-<<<<<<< HEAD
-            /** Product category address that the resource created in. */
-            pc: addressSchema.optional(), // A pre-defined Zod schema for smart contract addresses.
-          }),
-=======
             /** Protocol address that the resource created in. */
             pt: addressSchema.optional(), // A pre-defined Zod schema for smart contract addresses.
             pc: addressSchema.optional(), // Alternative name for `pt` parameter
           })
->>>>>>> 18fd66be
         );
 
         // If `pc` alias is given, use it.
@@ -249,11 +219,7 @@
         const resource = await DB.getResource(
           params.id,
           req.requester,
-<<<<<<< HEAD
-          params.pc as Address,
-=======
           params.pt as Address
->>>>>>> 18fd66be
         );
 
         if (!resource) {
@@ -295,13 +261,8 @@
    */
   protected async getResource(
     id: number,
-<<<<<<< HEAD
-    pcAddress: Address,
-    requester: string,
-=======
     ptAddress: Address,
     requester: string
->>>>>>> 18fd66be
   ) {
     const resource = await DB.getResource(id, requester, ptAddress);
 
