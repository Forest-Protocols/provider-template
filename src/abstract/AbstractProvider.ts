import { rpcClient } from "@/clients";
import { config } from "@/config";
import { DB } from "@/database/Database";
import { PipeErrorNotFound } from "@/errors/pipe/PipeErrorNotFound";
import { logger } from "@/logger";
import { pipeOperatorRoute, pipes, providerPipeRoute } from "@/pipe";
import {
  DetailedOffer,
  ProviderPipeRouteHandler,
  Resource,
  ResourceDetails,
} from "@/types";
import { tryParseJSON } from "@/utils";
import {
  addressSchema,
  PipeRouteHandler,
  Provider,
  ProviderDetails,
  validateBodyOrParams,
  XMTPv3Pipe,
  Agreement,
  PipeMethod,
  PipeResponseCode,
  Protocol,
  Registry,
} from "@forest-protocols/sdk";
import { yellow } from "ansis";
import { readFileSync, statSync } from "fs";
import { join } from "path";
import { Account, Address } from "viem";
import { privateKeyToAccount } from "viem/accounts";
import { z } from "zod";

/**
 * Abstract Provider that Protocol Owners has to extend from.
 * @responsible Admin
 */
export abstract class AbstractProvider<
  T extends ResourceDetails = ResourceDetails,
> {
  registry!: Registry;

  protocols: { [address: string]: Protocol } = {};

  account!: Account;

  actorInfo!: Provider;

  details!: ProviderDetails;

  logger = logger.child({ context: this.constructor.name });

  /**
   * Initializes the Provider.
   */
  async init(providerTag: string): Promise<void> {
    const providerConfig = config.providers[providerTag];

    if (!providerConfig) {
      this.logger.error(
        `Provider config not found for Provider tag "${providerTag}". Please check your data/providers.json file or environment variables`
      );
      process.exit(1);
    }

    // Setup Provider account
    this.account = privateKeyToAccount(
      providerConfig.providerWalletPrivateKey as Address,
    );

    // Initialize clients
    this.registry = new Registry({
      client: rpcClient,
      account: this.account,
      address: config.REGISTRY_ADDRESS,
    });

    this.logger.info("Checking in Network Actor registration");
    const provider = await this.registry.getActor(this.account.address);
    if (!provider) {
      this.logger.error(
        `Provider "${this.account.address}" is not registered in the Network. Please register it and try again.`
      );
      process.exit(1);
    }
    this.actorInfo = provider;

    await DB.upsertProvider(
      this.actorInfo.id,
      this.actorInfo.detailsLink,
      this.actorInfo.ownerAddr,
    );

    // TODO: Validate details schema
    const [provDetailFile] = await DB.getDetailFiles([provider.detailsLink]);

    // `DB.upsertProvider` already checked the existence of the details file
    this.details = tryParseJSON(provDetailFile.content);

    const ptAddresses = await this.registry.getRegisteredPTsOfProvider(
      provider.id
    );

    for (const ptAddress of ptAddresses) {
      this.protocols[ptAddress.toLowerCase()] = new Protocol({
        address: ptAddress as Address,
        client: rpcClient,
        account: this.account,
        registryContractAddress: config.REGISTRY_ADDRESS,
      });
    }

    // Initialize pipe for this operator address if it is not instantiated yet.
    if (!pipes[this.actorInfo.operatorAddr]) {
<<<<<<< HEAD
      pipes[this.actorInfo.operatorAddr] = new XMTPPipe(
        providerConfig.operatorWalletPrivateKey,
=======
      pipes[this.actorInfo.operatorAddr] = new XMTPv3Pipe(
        providerConfig.operatorWalletPrivateKey
>>>>>>> 9d66ee56
      );
      // Disable console.info to get rid out of "XMTP dev" warning
      const consoleInfo = console.info;
      console.info = () => { };

      // Use dev env only for local and sepolia chains
      await pipes[this.actorInfo.operatorAddr].init(
        config.CHAIN === "optimism" ? "production" : "dev",
      );

      // Revert back console.info
      console.info = consoleInfo;

      this.logger.info(
        `Initialized Pipe for operator ${yellow.bold(
          this.actorInfo.operatorAddr,
        )}`,
      );

      // Setup operator specific endpoints

      this.operatorRoute(PipeMethod.GET, "/spec", async (req) => {
        try {
          const possibleSpecFiles = [
            "spec.yaml",
            "spec.json",
            "oas.json",
            "oas.yaml",
          ];
          for (const specFile of possibleSpecFiles) {
            const path = join(process.cwd(), "data", specFile);
            const stat = statSync(path, { throwIfNoEntry: false });

            if (stat && stat.isFile()) {
              const content = readFileSync(path, {
                encoding: "utf-8",
              }).toString();
              return {
                code: PipeResponseCode.OK,
                body: content,
              };
            }
          }
        } catch (err: any) {
          this.logger.error(`Couldn't load OpenAPI spec file: ${err.message}`);
          throw new PipeErrorNotFound(`OpenAPI spec file`);
        }

        throw new PipeErrorNotFound(`OpenAPI spec file`);
      });

      /**
       * Retrieves detail file(s)
       */
      this.operatorRoute(PipeMethod.GET, "/details", async (req) => {
        const body = validateBodyOrParams(req.body, z.array(z.string()).min(1));
        const files = await DB.getDetailFiles(body);

        if (files.length == 0) {
          throw new PipeErrorNotFound("Detail files");
        }

        return {
          code: PipeResponseCode.OK,
          body: files.map((file) => file.content),
        };
      });

      /**
       * Retrieve details (e.g credentials) of resource(s).
       */
      this.operatorRoute(PipeMethod.GET, "/resources", async (req) => {
        const params = validateBodyOrParams(
          req.body || req.params,
          z.object({
            /** ID of the resource. */
            id: z.number().optional(),

            /** Protocol address that the resource created in. */
            pt: addressSchema.optional(), // A pre-defined Zod schema for smart contract addresses.
            pc: addressSchema.optional(), // Alternative name for `pt` parameter
          })
        );

        // If `pc` alias is given, use it.
        if (params.pc) {
          params.pt = params.pc;
        }

        // If not both of them are given, send all resources of the requester
        if (params.id === undefined || params.pt === undefined) {
          return {
            code: PipeResponseCode.OK,
            body: await DB.getAllResourcesOfUser(req.requester as Address),
          };
        }

        // NOTE:
        // Since XMTP has its own authentication layer, we don't need to worry about
        // if this request really sent by the owner of the resource. So if the sender is
        // different from owner of the resource, basically the resource won't be found because
        // we are looking to the database with agreement id + requester address + protocol address.
        const resource = await DB.getResource(
          params.id,
          req.requester,
          params.pt as Address
        );

        if (!resource) {
          throw new PipeErrorNotFound(`Resource ${params.id}`);
        }

        // Filter fields that starts with underscore.
        const details: any = {};
        for (const [name, value] of Object.entries(resource.details)) {
          if (name.startsWith("_")) {
            continue;
          }

          details[name] = value;
        }

        resource.details = details; // Use filtered details

        return {
          code: PipeResponseCode.OK,
          body: resource,
        };
      });
    }
  }

  /**
   * Gets the Protocol instance from the registered Protocols list.
   */
  getProtocol(ptAddress: Address) {
    return this.protocols[ptAddress.toLowerCase()];
  }

  /**
   * Gets a resource that stored in the database and the corresponding agreement from blockchain
   * @param id ID of the resource/agreement
   * @param ptAddress Protocol address
   * @param requester Requester of this resource
   */
  protected async getResource(
    id: number,
    ptAddress: Address,
    requester: string
  ) {
    const resource = await DB.getResource(id, requester, ptAddress);

    if (
      !resource || // Resource does not exist
      !resource.isActive || // Agreement of the resource is closed
      resource.providerId != this.actorInfo.id // Resource doesn't belong to this provider
    ) {
      throw new PipeErrorNotFound("Resource");
    }

    const protocol = this.getProtocol(ptAddress); // Protocol instance.
    const agreement = await protocol.getAgreement(resource.id); // Retrieve the agreement details from chain

    return {
      resource,
      agreement,
      protocol,
    };
  }

  /**
   * Setups a route handler function in the operator Pipe for this provider.
   * Note: Requests that made to this route has to include either `body.providerId` or `params.providerId` field that points to the provider's ID.
   */
  protected route(
    method: PipeMethod,
    path: `/${string}`,
    handler: ProviderPipeRouteHandler,
  ) {
    providerPipeRoute(this, method, path, handler);
  }

  /**
   * Setups a route handler for the provider's operator.
   */
  protected operatorRoute(
    method: PipeMethod,
    path: `/${string}`,
    handler: PipeRouteHandler,
  ) {
    pipeOperatorRoute(this.actorInfo.operatorAddr, method, path, handler);
  }

  /**
   * Creates the actual resource based. Called based on the blockchain agreement creation event.
   * @param agreement On-chain Agreement data
   * @param offer On-chain Offer data and details (if exists)
   */
  abstract create(agreement: Agreement, offer: DetailedOffer): Promise<T>;

  /**
   * Fetches/retrieves the details about the resource from the resource itself
   * @param agreement On-chain Agreement data
   * @param offer On-chain Offer data and details (if exists)
   * @param resource Current details stored in the database
   */
  abstract getDetails(
    agreement: Agreement,
    offer: DetailedOffer,
    resource: Resource,
  ): Promise<T>;

  /**
   * Deletes the actual resource based. Called based on the blockchain agreement closing event.
   * @param agreement On-chain Agreement data
   * @param offer On-chain Offer data and details (if exists)
   * @param resource Current details stored in the database
   */
  abstract delete(
    agreement: Agreement,
    offer: DetailedOffer,
    resource: Resource,
  ): Promise<void>;
}<|MERGE_RESOLUTION|>--- conflicted
+++ resolved
@@ -112,13 +112,8 @@
 
     // Initialize pipe for this operator address if it is not instantiated yet.
     if (!pipes[this.actorInfo.operatorAddr]) {
-<<<<<<< HEAD
-      pipes[this.actorInfo.operatorAddr] = new XMTPPipe(
-        providerConfig.operatorWalletPrivateKey,
-=======
       pipes[this.actorInfo.operatorAddr] = new XMTPv3Pipe(
         providerConfig.operatorWalletPrivateKey
->>>>>>> 9d66ee56
       );
       // Disable console.info to get rid out of "XMTP dev" warning
       const consoleInfo = console.info;
