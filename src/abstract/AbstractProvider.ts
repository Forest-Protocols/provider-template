--- conflicted
+++ resolved
@@ -66,10 +66,7 @@
     // Setup Provider account
     this.account = privateKeyToAccount(
       providerConfig.providerWalletPrivateKey as Address,
-<<<<<<< HEAD
-=======
       { nonceManager }
->>>>>>> af0e9b36
     );
 
     // Initialize clients
