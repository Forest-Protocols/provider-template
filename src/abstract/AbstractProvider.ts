import { rpcClient } from "@/clients";
import { config } from "@/config";
import { DB } from "@/database/Database";
import { PipeErrorNotFound } from "@/errors/pipe/PipeErrorNotFound";
import { logger } from "@/logger";
import { pipeOperatorRoute, pipes, providerPipeRoute } from "@/pipe";
import {
  DetailedOffer,
  ProviderPipeRouteHandler,
  Resource,
  ResourceDetails,
} from "@/types";
import { tryParseJSON } from "@/utils";
import {
  addressSchema,
  PipeRouteHandler,
  Provider,
  ProviderDetails,
  validateBodyOrParams,
} from "@forest-protocols/sdk";
import {
  Agreement,
  PipeMethod,
  PipeResponseCode,
  ProductCategory,
  Registry,
  XMTPPipe,
} from "@forest-protocols/sdk";
import { red, yellow } from "ansis";
import { Account, Address } from "viem";
import { privateKeyToAccount } from "viem/accounts";
import { z } from "zod";

/**
 * Abstract provider that needs to be extended by the Product Category Owner.
 * @responsible Admin
 */
export abstract class AbstractProvider<
  T extends ResourceDetails = ResourceDetails
> {
  registry!: Registry;

  pcClients: { [address: string]: ProductCategory } = {};

  account!: Account;

  actorInfo!: Provider;

  details!: ProviderDetails;

  logger = logger.child({ context: this.constructor.name });

  /**
   * Initializes the provider if it needs some async operation to be done before start to use it.
   */
  async init(providerTag: string): Promise<void> {
    const providerConfig = config.providers[providerTag];

    if (!providerConfig) {
      this.logger.error(
        `Provider config not found for provider tag "${providerTag}". Please check your data/providers.json file`
      );
      process.exit(1);
    }

    // Setup Provider account
    this.account = privateKeyToAccount(
      providerConfig.providerWalletPrivateKey as Address
    );

    // Initialize clients
    this.registry = Registry.createWithClient(rpcClient, this.account);

    this.logger.info("Checking in Protocol Actor information");
    const provider = await this.registry.getActor(this.account.address);
    if (!provider) {
      this.logger.error(
        red(
          `Provider address "${this.account.address}" is not registered in the Protocol. Please register it and try again.`
        )
      );
      process.exit(1);
    }
    this.actorInfo = provider;

<<<<<<< HEAD
    const productCategories = await this.registry.getRegisteredPCsOfProvider(
      provider.id
    );
    console.log(productCategories)

    // Save the provider information into the database
    await DB.saveProvider(
=======
    await DB.upsertProvider(
>>>>>>> 67509b74
      this.actorInfo.id,
      this.actorInfo.detailsLink,
      this.actorInfo.ownerAddr
    );

    // TODO: Validate details schema
    const [provDetailFile] = await DB.getDetailFiles([provider.detailsLink]);

    // `DB.upsertProvider` already checked the existence of the details file
    this.details = tryParseJSON(provDetailFile.content);

    const pcAddresses = await this.registry.getRegisteredPCsOfProvider(
      provider.id
    );

    for (const pcAddress of pcAddresses) {
      this.pcClients[pcAddress.toLowerCase()] =
        ProductCategory.createWithClient(
          rpcClient,
          pcAddress as Address,
          this.account
        );
    }

    // Initialize pipe for this operator address if it is not instantiated yet.
    if (!pipes[this.actorInfo.operatorAddr]) {
      pipes[this.actorInfo.operatorAddr] = new XMTPPipe(
        providerConfig.operatorWalletPrivateKey
      );
      // Disable console.info to get rid out of "XMTP dev" warning
      const consoleInfo = console.info;
      console.info = () => {};

      // Use dev env only for local and sepolia chains
      await pipes[this.actorInfo.operatorAddr].init(
        config.CHAIN === "optimism" ? "production" : "dev"
      );

      // Revert back console.info
      console.info = consoleInfo;

      this.logger.info(
        `Initialized Pipe for operator ${yellow.bold(
          this.actorInfo.operatorAddr
        )}`
      );

      // Setup operator specific endpoints

      /**
       * Retrieves detail file(s)
       */
      this.operatorRoute(PipeMethod.GET, "/details", async (req) => {
        const body = validateBodyOrParams(req.body, z.array(z.string()).min(1));
        const files = await DB.getDetailFiles(body);

        if (files.length == 0) {
          throw new PipeErrorNotFound("Detail files");
        }

        return {
          code: PipeResponseCode.OK,
          body: files.map((file) => file.content),
        };
      });

      /**
       * Retrieve details (e.g credentials) of resource(s).
       */
      this.operatorRoute(PipeMethod.GET, "/resources", async (req) => {
        const params = validateBodyOrParams(
          req.params,
          z.object({
            /** ID of the resource. */
            id: z.number().optional(),

            /** Product category address that the resource created in. */
            pc: addressSchema.optional(), // A pre-defined Zod schema for smart contract addresses.
          })
        );

        // If not both of them are given, send all resources of the requester
        if (params.id === undefined || params.pc === undefined) {
          return {
            code: PipeResponseCode.OK,
            body: await DB.getAllResourcesOfUser(req.requester as Address),
          };
        }

        // NOTE:
        // Since XMTP has its own authentication layer, we don't need to worry about
        // if this request really sent by the owner of the resource. So if the sender is
        // different from owner of the resource, basically the resource won't be found because
        // we are looking to the database with agreement id + requester address + product category address.
        const resource = await DB.getResource(
          params.id,
          req.requester,
          params.pc as Address
        );

        if (!resource) {
          throw new PipeErrorNotFound(`Resource ${params.id}`);
        }

        // Filter fields that starts with underscore.
        const details: any = {};
        for (const [name, value] of Object.entries(resource.details)) {
          if (name.startsWith("_")) {
            continue;
          }

          details[name] = value;
        }

        resource.details = details; // Use filtered details

        return {
          code: PipeResponseCode.OK,
          body: resource,
        };
      });
    }
  }

  /**
   * Gets the Product Category client from the registered product category list of this provider.
   */
  getPcClient(pcAddress: Address) {
    return this.pcClients[pcAddress.toLowerCase()];
  }

  /**
   * Gets a resource that stored in the database and the corresponding agreement from blockchain
   * @param id ID of the resource/agreement
   * @param pcAddress Product category address
   * @param requester Requester of this resource
   */
  protected async getResource(
    id: number,
    pcAddress: Address,
    requester: string
  ) {
    const resource = await DB.getResource(id, requester, pcAddress);

    if (
      !resource || // Resource does not exist
      !resource.isActive || // Agreement of the resource is closed
      resource.providerId != this.actorInfo.id // Resource doesn't belong to this provider
    ) {
      throw new PipeErrorNotFound("Resource");
    }

    const pcClient = this.getPcClient(pcAddress); // Product category client.
    const agreement = await pcClient.getAgreement(resource.id); // Retrieve the agreement details from chain

    return {
      resource,
      agreement,
      pcClient,
    };
  }

  /**
   * Setups a route handler function in the operator Pipe for this provider.
   * Note: Requests that made to this route has to include either `body.providerId` or `params.providerId` field that points to the provider's ID.
   */
  protected route(
    method: PipeMethod,
    path: `/${string}`,
    handler: ProviderPipeRouteHandler
  ) {
    providerPipeRoute(this, method, path, handler);
  }

  /**
   * Setups a route handler for the provider's operator.
   */
  protected operatorRoute(
    method: PipeMethod,
    path: `/${string}`,
    handler: PipeRouteHandler
  ) {
    pipeOperatorRoute(this.actorInfo.operatorAddr, method, path, handler);
  }

  /**
   * Creates the actual resource based. Called based on the blockchain agreement creation event.
   * @param agreement On-chain Agreement data
   * @param offer On-chain Offer data and details (if exists)
   */
  abstract create(agreement: Agreement, offer: DetailedOffer): Promise<T>;

  /**
   * Fetches/retrieves the details about the resource from the resource itself
   * @param agreement On-chain Agreement data
   * @param offer On-chain Offer data and details (if exists)
   * @param resource Current details stored in the database
   */
  abstract getDetails(
    agreement: Agreement,
    offer: DetailedOffer,
    resource: Resource
  ): Promise<T>;

  /**
   * Deletes the actual resource based. Called based on the blockchain agreement closing event.
   * @param agreement On-chain Agreement data
   * @param offer On-chain Offer data and details (if exists)
   * @param resource Current details stored in the database
   */
  abstract delete(
    agreement: Agreement,
    offer: DetailedOffer,
    resource: Resource
  ): Promise<void>;
}<|MERGE_RESOLUTION|>--- conflicted
+++ resolved
@@ -36,7 +36,7 @@
  * @responsible Admin
  */
 export abstract class AbstractProvider<
-  T extends ResourceDetails = ResourceDetails
+  T extends ResourceDetails = ResourceDetails,
 > {
   registry!: Registry;
 
@@ -58,14 +58,14 @@
 
     if (!providerConfig) {
       this.logger.error(
-        `Provider config not found for provider tag "${providerTag}". Please check your data/providers.json file`
+        `Provider config not found for provider tag "${providerTag}". Please check your data/providers.json file`,
       );
       process.exit(1);
     }
 
     // Setup Provider account
     this.account = privateKeyToAccount(
-      providerConfig.providerWalletPrivateKey as Address
+      providerConfig.providerWalletPrivateKey as Address,
     );
 
     // Initialize clients
@@ -76,27 +76,17 @@
     if (!provider) {
       this.logger.error(
         red(
-          `Provider address "${this.account.address}" is not registered in the Protocol. Please register it and try again.`
-        )
+          `Provider address "${this.account.address}" is not registered in the Protocol. Please register it and try again.`,
+        ),
       );
       process.exit(1);
     }
     this.actorInfo = provider;
 
-<<<<<<< HEAD
-    const productCategories = await this.registry.getRegisteredPCsOfProvider(
-      provider.id
-    );
-    console.log(productCategories)
-
-    // Save the provider information into the database
-    await DB.saveProvider(
-=======
     await DB.upsertProvider(
->>>>>>> 67509b74
       this.actorInfo.id,
       this.actorInfo.detailsLink,
-      this.actorInfo.ownerAddr
+      this.actorInfo.ownerAddr,
     );
 
     // TODO: Validate details schema
@@ -106,7 +96,7 @@
     this.details = tryParseJSON(provDetailFile.content);
 
     const pcAddresses = await this.registry.getRegisteredPCsOfProvider(
-      provider.id
+      provider.id,
     );
 
     for (const pcAddress of pcAddresses) {
@@ -114,22 +104,22 @@
         ProductCategory.createWithClient(
           rpcClient,
           pcAddress as Address,
-          this.account
+          this.account,
         );
     }
 
     // Initialize pipe for this operator address if it is not instantiated yet.
     if (!pipes[this.actorInfo.operatorAddr]) {
       pipes[this.actorInfo.operatorAddr] = new XMTPPipe(
-        providerConfig.operatorWalletPrivateKey
+        providerConfig.operatorWalletPrivateKey,
       );
       // Disable console.info to get rid out of "XMTP dev" warning
       const consoleInfo = console.info;
-      console.info = () => {};
+      console.info = () => { };
 
       // Use dev env only for local and sepolia chains
       await pipes[this.actorInfo.operatorAddr].init(
-        config.CHAIN === "optimism" ? "production" : "dev"
+        config.CHAIN === "optimism" ? "production" : "dev",
       );
 
       // Revert back console.info
@@ -137,8 +127,8 @@
 
       this.logger.info(
         `Initialized Pipe for operator ${yellow.bold(
-          this.actorInfo.operatorAddr
-        )}`
+          this.actorInfo.operatorAddr,
+        )}`,
       );
 
       // Setup operator specific endpoints
@@ -172,7 +162,7 @@
 
             /** Product category address that the resource created in. */
             pc: addressSchema.optional(), // A pre-defined Zod schema for smart contract addresses.
-          })
+          }),
         );
 
         // If not both of them are given, send all resources of the requester
@@ -191,7 +181,7 @@
         const resource = await DB.getResource(
           params.id,
           req.requester,
-          params.pc as Address
+          params.pc as Address,
         );
 
         if (!resource) {
@@ -234,7 +224,7 @@
   protected async getResource(
     id: number,
     pcAddress: Address,
-    requester: string
+    requester: string,
   ) {
     const resource = await DB.getResource(id, requester, pcAddress);
 
@@ -263,7 +253,7 @@
   protected route(
     method: PipeMethod,
     path: `/${string}`,
-    handler: ProviderPipeRouteHandler
+    handler: ProviderPipeRouteHandler,
   ) {
     providerPipeRoute(this, method, path, handler);
   }
@@ -274,7 +264,7 @@
   protected operatorRoute(
     method: PipeMethod,
     path: `/${string}`,
-    handler: PipeRouteHandler
+    handler: PipeRouteHandler,
   ) {
     pipeOperatorRoute(this.actorInfo.operatorAddr, method, path, handler);
   }
@@ -295,7 +285,7 @@
   abstract getDetails(
     agreement: Agreement,
     offer: DetailedOffer,
-    resource: Resource
+    resource: Resource,
   ): Promise<T>;
 
   /**
@@ -307,6 +297,6 @@
   abstract delete(
     agreement: Agreement,
     offer: DetailedOffer,
-    resource: Resource
+    resource: Resource,
   ): Promise<void>;
 }