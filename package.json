{
  "name": "provider-template",
  "version": "0.0.1",
  "description": "Base provider template for new product categories",
  "homepage": "https://github.com/dbForest/provider-template#readme",
  "bugs": {
    "url": "https://github.com/dbForest/provider-template/issues"
  },
  "repository": {
    "type": "git",
    "url": "git+https://github.com/dbForest/provider-template.git"
  },
  "license": "MIT",
  "author": "Forest Protocols Development Team",
  "type": "module",
  "main": "./dist/index.js",
  "types": "./dist/index.d.ts",
  "scripts": {
    "lint": "tsc",
    "dev": "dotenvx run -- tsx src/index.ts",
    "start": "dotenvx run -- node dist/index.js",
    "build": "tsc && tsup",
    "clean": "rm -rf dist",
    "db:generate": "drizzle-kit generate",
    "db:migrate": "drizzle-kit migrate",
    "db:push": "drizzle-kit push"
  },
  "devDependencies": {
    "@types/node": "^22.10.5",
    "@types/pg": "^8.11.10",
    "drizzle-kit": "^0.30.1",
    "tsc-alias": "^1.8.10",
    "tsup": "^8.3.5",
    "tsx": "^4.19.2",
    "typescript": "^5.7.2"
  },
  "dependencies": {
    "@dotenvx/dotenvx": "^1.32.1",
<<<<<<< HEAD
    "@forest-protocols/sdk": "^1.2.1",
=======
    "@forest-protocols/sdk": "^1.24.2",
>>>>>>> 033eab7a
    "ansis": "^3.7.0",
    "drizzle-orm": "^0.38.3",
    "ethers": "^6.13.5",
    "pg": "^8.13.1",
    "unique-names-generator": "^4.7.1",
    "viem": "^2.22.7",
    "winston": "^3.17.0",
    "zod": "^3.24.1",
    "zod-validation-error": "^3.4.0"
  }
}<|MERGE_RESOLUTION|>--- conflicted
+++ resolved
@@ -36,11 +36,7 @@
   },
   "dependencies": {
     "@dotenvx/dotenvx": "^1.32.1",
-<<<<<<< HEAD
-    "@forest-protocols/sdk": "^1.2.1",
-=======
     "@forest-protocols/sdk": "^1.24.2",
->>>>>>> 033eab7a
     "ansis": "^3.7.0",
     "drizzle-orm": "^0.38.3",
     "ethers": "^6.13.5",
